--- conflicted
+++ resolved
@@ -596,15 +596,9 @@
 
     while let Some((op, item)) = list.pop() {
         let op_fun = Expression::Symbol(
-<<<<<<< HEAD
-            match op.text {
+            match op.text(input) {
                 "&&" => "__and__",
                 "||" => "__or__",
-=======
-            match op.text(input) {
-                "&&" => "and",
-                "||" => "or",
->>>>>>> a58cbe56
                 _ => unreachable!(),
             }
             .to_string(),
@@ -689,23 +683,13 @@
 
     while let Some((op, item)) = list.pop() {
         let op_fun = Expression::Symbol(
-<<<<<<< HEAD
-            match op.text {
+            match op.text(input) {
                 "==" => "__eq__",
                 "!=" => "__neq__",
                 ">=" => "__gte__",
                 "<=" => "__lte__",
                 ">" => "__gt__",
                 "<" => "__lt__",
-=======
-            match op.text(input) {
-                "==" => "eq",
-                "!=" => "neq",
-                ">=" => "gte",
-                "<=" => "lte",
-                ">" => "gt",
-                "<" => "lt",
->>>>>>> a58cbe56
                 _ => unreachable!(),
             }
             .to_string(),
@@ -736,15 +720,9 @@
 
     while let Some((op, item)) = list.pop() {
         let op_fun = Expression::Symbol(
-<<<<<<< HEAD
-            match op.text {
+            match op.text(input) {
                 "+" => "__add__",
                 "-" => "__sub__",
-=======
-            match op.text(input) {
-                "+" => "add",
-                "-" => "sub",
->>>>>>> a58cbe56
                 _ => unreachable!(),
             }
             .to_string(),
@@ -776,17 +754,10 @@
 
     while let Some((op, item)) = list.pop() {
         let op_fun = Expression::Symbol(
-<<<<<<< HEAD
-            match op.text {
+            match op.text(input) {
                 "*" => "__mul__",
                 "//" => "__div__",
                 "%" => "__rem__",
-=======
-            match op.text(input) {
-                "*" => "mul",
-                "//" => "div",
-                "%" => "rem",
->>>>>>> a58cbe56
                 _ => unreachable!(),
             }
             .to_string(),
